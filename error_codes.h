/**
 * @file error_codes.h
 * @author Martin Garncarz (246815@vutbr.cz)
 * @brief Error codes used in the project
 * @version 0.1
 * @date 2024-06-28
 * 
 * @copyright Copyright (c) 2024
 * 
 */

#ifndef __ERROR_CODES_H__
#define __ERROR_CODES_H__

#define SUCCESS 0

<<<<<<< HEAD
// Main Errors
#define ERROR_STDIO_INIT 1 // Error initializing STDIO
#define ERROR_TIMER_SENSORS_INIT 2 // Error initializing sensor timer
#define ERROR_SENSOR_NOT_INITIALIZED 3 // Error sensor is not initialized
#define ERROR_SENSOR_INIT_FAILED 4 // Error sensor initialization failed
#define ERROR_NO_MEAS 5 // Error No measurement has been performed yet
#define ERROR_UNKNOWN_SENSOR 6 // Error Sensor identification failed - unknown sensor

// Serialization errors
#define ERROR_SERIALIZATION_BUFFER_LEN 11 // Error - serialization buffer is too short
#define ERROR_DESERIALIZATION_VALUE_OUT_OF_RAGE 12 // Error - deserialized value is out of range for specified sensor 
#define ERROR_DESERIALIZATION_FAILURE 13 // Error - deserialization failed

// MUX errors
#define ERROR_MUX_INVALID_INDEX 21 // Error - invalid MUX index
#define ERROR_SENSOR_MUX_FAILED 22 // Error - MUX failed

// WiFi errors
#define ERROR_NETWORK_NOT_FOUND 31 // Error - WiFi network not visible

// TCP errors
#define ERROR_TCP_OPEN_FAILED 41 // Error - could not open TCP socket

=======
>>>>>>> 717885e0
// PICO Errors
#define PICO_ERROR_TIMEOUT -1 // Error PICO - timeout limit has been reached
#define PICO_ERROR_GENERIC -2 // Error PICO - Generic error (might be sensor disconnected)
#define PICO_ERROR_NO_DATA -3 // Error PICO - No data
#define PICO_ERROR_NOT_PERMITTED -4 // Error PICO - Permission denied
#define PICO_ERROR_INVALID_ARG -5 // Error PICO - Invalid argument
#define PICO_ERROR_IO -6 // Error PICO - IO error
#define PICO_ERROR_BADAUTH -7 // Error PICO - Authorization failed
#define PICO_ERROR_CONNECT_FAILED -8 // Error PICO - Failed to establish connection
#define PICO_ERROR_INSUFFICIENT_RESOURCES -9 // Error PICO - Insufficient resources (memory, storage)

// Main Errors
#define ERROR_STDIO_INIT -11 // Error initializing STDIO
#define ERROR_TIMER_SENSORS_INIT -12 // Error initializing sensor timer
#define ERROR_SENSOR_NOT_INITIALIZED -13 // Error sensor is not initialized
#define ERROR_SENSOR_INIT_FAILED -14 // Error sensor initialization failed
#define ERROR_NO_MEAS -15 // Error No measurement has been performed yet
#define ERROR_UNKNOWN_SENSOR -16 // Error Sensor identification failed - unknown sensor

// Serialization errors
#define ERROR_SERIALIZATION_BUFFER_LEN -21 // Error - serialization buffer is too short
#define ERROR_DESERIALIZATION_VALUE_OUT_OF_RAGE -22 // Error - deserialized value is out of range for specified sensor 
#define ERROR_DESERIALIZATION_FAILURE -23 // Error - deserialization failed

// MUX errors
#define ERROR_MUX_INVALID_INDEX -31 // Error - invalid MUX index
#define ERROR_SENSOR_MUX_FAILED -32 // Error - MUX failed

// EE895 Errors
#define EE895_ERROR_NREG_REG 111 // Error ee895 - specified number of registers is invalid
#define EE895_ERROR_READ_RESP 112 // Error ee895 - read response is not valid
#define EE895_ERROR_INVALID_CRC 113 // Error ee895 - response CRC is not valid
#define EE895_ERROR_WRITE_RESP 114 // Error ee895 - write response is not valid
#define EE895_ERROR_DATA_READY_TIMEOUT 115 // Error ee895 - Data was not ready for more than 1.25 s
#define EE895_ERROR_RANGE 116 // Error ee895 - read data is out of range

// CDM7162 Errors
#define CDM7162_ERROR_WRITE_RESP 214 // Error CDM7162 - write response is not valid
#define CDM7162_ERROR_DATA_READY_TIMEOUT 215 // Error cdm7162 - data was not ready for more than 1 s
#define CDM7162_ERROR_RANGE 216 // Error cdm7162 - value is out of range

// SUNRISE Errors
#define SUNRISE_ERROR_WRITE_RESP 314 // Error SUNRISE - write response is not valid
#define SUNRISE_ERROR_DATA_READY_TIMEOUT 315 // Error SUNRISE - data not ready
#define SUNRISE_ERROR_FATAL 317 // Error SUNRISE - failed initialization
#define SUNRISE_ERROR_I2C 318 // Error SUNRISE - invalid address access
#define SUNRISE_ERROR_ALGORITHM 319 // Error SUNRISE - corrupted parameters detected
#define SUNRISE_ERROR_CAL 320 // Error SUNRISE - calibration failed
#define SUNRISE_ERROR_SELF_DIAG 321 // Error SUNRISE - internal failure
#define SUNRISE_ERROR_OUT_OF_RANGE 322 // Error SUNRISE - CO2, temperature or set pressure out of range
#define SUNRISE_ERROR_MEMORY 323 // Error SUNRISE - memory operation error
#define SUNRISE_ERROR_LOW_INTERNAL_VOLTAGE 324 // Error SUNRISE - low internal regulated voltage
#define SUNRISE_ERROR_MEASUREMENT_TIMEOUT 325 // Error SUNRISE - unable to complete measurement in time
#define SUNRISE_ERROR_ABNORMAL_SIGNAL_LEVEL 326 // Error SUNRISE - invalid measurement sample detected
#define SUNRISE_ERROR_SENSOR_GENERAL 327 // Error SUNRISE - general sensor error
#define SUNRISE_ERROR_WRONG_STATE 328 // Error SUNRISE - invalid buffer for reading/writing current state in single meas mode
#define SUNRISE_ERROR_WRONG_MODE 329 // Error SUNRISE - sensor is in a wrong mode

// SUNLIGHT Errors
#define SUNLIGHT_ERROR_WRITE_RESP 314 // Error SUNLIGHT - write response is not valid
#define SUNLIGHT_ERROR_DATA_READY_TIMEOUT 315 // Error SUNLIGHT - data not ready
#define SUNLIGHT_ERROR_FATAL 317 // Error SUNLIGHT - failed initialization
#define SUNLIGHT_ERROR_I2C 318 // Error SUNLIGHT - invalid address access
#define SUNLIGHT_ERROR_ALGORITHM 319 // Error SUNLIGHT - corrupted parameters detected
#define SUNLIGHT_ERROR_CAL 320 // Error SUNLIGHT - calibration failed
#define SUNLIGHT_ERROR_SELF_DIAG 321 // Error SUNLIGHT - internal failure
#define SUNLIGHT_ERROR_OUT_OF_RANGE 322 // Error SUNLIGHT - CO2, temperature or set pressure out of range
#define SUNLIGHT_ERROR_MEMORY 323 // Error SUNLIGHT - memory operation error
#define SUNLIGHT_ERROR_LOW_INTERNAL_VOLTAGE 324 // Error SUNLIGHT - low internal regulated voltage
#define SUNLIGHT_ERROR_MEASUREMENT_TIMEOUT 325 // Error SUNLIGHT - unable to complete measurement in time
#define SUNLIGHT_ERROR_ABNORMAL_SIGNAL_LEVEL 326 // Error SUNLIGHT - invalid measurement sample detected
#define SUNLIGHT_ERROR_SENSOR_GENERAL 327 // Error SUNLIGHT - general sensor error
#define SUNLIGHT_ERROR_WRONG_STATE 328 // Error SUNLIGHT - invalid buffer for reading/writing current state in single meas mode
#define SUNLIGHT_ERROR_WRONG_MODE 329 // Error SUNLIGHT - sensor is in a wrong mode

// SCD30 Errors
#define SCD30_ERROR_CRC 413 // Error SCD30 - Invalid CRC
#define SCD30_ERROR_DATA_READY_TIMEOUT 415 // Error SCD30 - Data not ready

// SCD41 Errors
#define SCD41_ERROR_CRC 513 // Error SCD41 - Invalid CRC
#define SCD41_ERROR_DATA_READY_TIMEOUT 515 // Error SCD41 - Data not ready

// CozIR-LP3 Errors
#define COZIR_LP3_ERROR_NREG_REG 611 // Error CozIR-LP3 - specified number of registers is invalid

// CUBIC CM1107N
#define CM1107N_ERROR_CRC 713 // Error CM1107N - Invalid CRC
#define CM1107N_ERROR_FATAL 717 // Error CM1107N - Sensor error
#define CM1107N_ERROR_CAL 720 // Error CM1107N - Sensor not calibrated
#define CM1107N_ERROR_OUT_OF_RANGE 722 // Error CM1107N - Measurement out of range
#define CM1107N_ERROR_LIGHT_AGING 730 // Error CM1107N - Sensor light aging
#define CM1107N_ERROR_DRIFT 731 // Error CM1107N - Sensor drifting
#define CM1107N_ERROR_PREHEATING 732 // Error CM1107N - Sensor preheating


#endif<|MERGE_RESOLUTION|>--- conflicted
+++ resolved
@@ -14,32 +14,6 @@
 
 #define SUCCESS 0
 
-<<<<<<< HEAD
-// Main Errors
-#define ERROR_STDIO_INIT 1 // Error initializing STDIO
-#define ERROR_TIMER_SENSORS_INIT 2 // Error initializing sensor timer
-#define ERROR_SENSOR_NOT_INITIALIZED 3 // Error sensor is not initialized
-#define ERROR_SENSOR_INIT_FAILED 4 // Error sensor initialization failed
-#define ERROR_NO_MEAS 5 // Error No measurement has been performed yet
-#define ERROR_UNKNOWN_SENSOR 6 // Error Sensor identification failed - unknown sensor
-
-// Serialization errors
-#define ERROR_SERIALIZATION_BUFFER_LEN 11 // Error - serialization buffer is too short
-#define ERROR_DESERIALIZATION_VALUE_OUT_OF_RAGE 12 // Error - deserialized value is out of range for specified sensor 
-#define ERROR_DESERIALIZATION_FAILURE 13 // Error - deserialization failed
-
-// MUX errors
-#define ERROR_MUX_INVALID_INDEX 21 // Error - invalid MUX index
-#define ERROR_SENSOR_MUX_FAILED 22 // Error - MUX failed
-
-// WiFi errors
-#define ERROR_NETWORK_NOT_FOUND 31 // Error - WiFi network not visible
-
-// TCP errors
-#define ERROR_TCP_OPEN_FAILED 41 // Error - could not open TCP socket
-
-=======
->>>>>>> 717885e0
 // PICO Errors
 #define PICO_ERROR_TIMEOUT -1 // Error PICO - timeout limit has been reached
 #define PICO_ERROR_GENERIC -2 // Error PICO - Generic error (might be sensor disconnected)
@@ -67,6 +41,12 @@
 // MUX errors
 #define ERROR_MUX_INVALID_INDEX -31 // Error - invalid MUX index
 #define ERROR_SENSOR_MUX_FAILED -32 // Error - MUX failed
+
+// WiFi errors
+#define ERROR_NETWORK_NOT_FOUND -41 // Error - WiFi network not visible
+
+// TCP errors
+#define ERROR_TCP_OPEN_FAILED -51 // Error - could not open TCP socket
 
 // EE895 Errors
 #define EE895_ERROR_NREG_REG 111 // Error ee895 - specified number of registers is invalid
