--- conflicted
+++ resolved
@@ -24,12 +24,8 @@
      * 5 ... display debug and higher
      * 6 ... display trace and higher
      */
-<<<<<<< HEAD
     #define DEBUG 4
     #define DEBUG_TIME 0
-=======
-    #define DEBUG 0
->>>>>>> 717885e0
     #define ENABLE_COLORED_DEBUG 1
 #endif
 
@@ -83,18 +79,16 @@
 // value representing the interval between sensor readings in ms
 static uint32_t sensor_read_interval_ms = 15000;
 
-<<<<<<< HEAD
 // value representing the interval between attempts to connect to wifi
 static uint32_t wifi_wait_next_connect_ms = 300000;
 
 // value representing the interval between messages sent
 static uint32_t wifi_send_data_ms = 15000;
-=======
+
 // value representing the interval between SOAP messages in s
 static uint16_t soap_write_message_s = 15;
 
 // value representing the delay to add to the main value before the first SOAP message is written
 static uint16_t soap_write_message_initial_delay_s = 15;
->>>>>>> 717885e0
 
 #endif